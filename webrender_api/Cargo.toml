[package]
name = "webrender_api"
version = "0.57.0"
authors = ["Glenn Watson <gw@intuitionlibrary.com>"]
license = "MPL-2.0"
repository = "https://github.com/servo/webrender"

[features]
nightly = ["euclid/unstable", "serde/unstable"]
ipc = ["ipc-channel"]
serialize = []
deserialize = []

[dependencies]
app_units = "0.6"
bincode = "1.0"
bitflags = "1.0"
byteorder = "1.2.1"
<<<<<<< HEAD
euclid = "0.16"
ipc-channel = {version = "0.10.0", optional = true}
=======
euclid = { version = "0.17", features = ["serde"] }
ipc-channel = {version = "0.9", optional = true}
>>>>>>> d7735c7d
serde = { version = "=1.0.27", features = ["rc"] }
serde_derive = { version = "=1.0.27", features = ["deserialize_in_place"] }
time = "0.1"

[target.'cfg(target_os = "macos")'.dependencies]
core-foundation = "0.5"
core-graphics = "0.13"

[target.'cfg(target_os = "windows")'.dependencies]
dwrote = "0.4.1"<|MERGE_RESOLUTION|>--- conflicted
+++ resolved
@@ -16,13 +16,8 @@
 bincode = "1.0"
 bitflags = "1.0"
 byteorder = "1.2.1"
-<<<<<<< HEAD
-euclid = "0.16"
 ipc-channel = {version = "0.10.0", optional = true}
-=======
 euclid = { version = "0.17", features = ["serde"] }
-ipc-channel = {version = "0.9", optional = true}
->>>>>>> d7735c7d
 serde = { version = "=1.0.27", features = ["rc"] }
 serde_derive = { version = "=1.0.27", features = ["deserialize_in_place"] }
 time = "0.1"
