--- conflicted
+++ resolved
@@ -1355,9 +1355,6 @@
         self.push_item(&item);
     }
 
-<<<<<<< HEAD
-    pub fn push_clear_rect(&mut self, common: &di::CommonItemProperties, bounds: LayoutRect) {
-=======
     pub fn push_clear_rect(
         &mut self,
         common: &di::CommonItemProperties,
@@ -1365,7 +1362,6 @@
     ) {
         let (common, bounds) = self.remap_common_coordinates_and_bounds(common, bounds);
 
->>>>>>> c094a2af
         let item = di::DisplayItem::ClearRectangle(di::ClearRectangleDisplayItem {
             common,
             bounds,
@@ -1706,11 +1702,6 @@
         let current_offset = self.rf_mapper.current_offset();
         let origin = origin + current_offset;
 
-<<<<<<< HEAD
-        self.add_spatial_node_info(id, LayoutVector2D::zero());
-
-=======
->>>>>>> c094a2af
         let descriptor = di::SpatialTreeItem::ReferenceFrame(di::ReferenceFrameDescriptor {
             parent_spatial_id,
             origin,
@@ -1884,14 +1875,9 @@
 
         self.push_filters(filters, filter_datas, filter_primitives);
 
-<<<<<<< HEAD
-        let item =
-            di::DisplayItem::BackdropFilter(di::BackdropFilterDisplayItem { common: *common });
-=======
         let item = di::DisplayItem::BackdropFilter(di::BackdropFilterDisplayItem {
             common,
         });
->>>>>>> c094a2af
         self.push_item(&item);
     }
 
@@ -2084,14 +2070,7 @@
         transform: Option<PropertyBinding<LayoutTransform>>
     ) -> di::SpatialId {
         let id = self.generate_spatial_index();
-<<<<<<< HEAD
-        let current_offset = self.current_offset(parent_spatial_id);
-        let parent = self.spatial_nodes[parent_spatial_id.0].clone();
-
-        self.add_spatial_node_info(id, parent.accumulated_external_scroll_offset);
-=======
         let current_offset = self.rf_mapper.current_offset();
->>>>>>> c094a2af
 
         let descriptor = di::SpatialTreeItem::StickyFrame(di::StickyFrameDescriptor {
             parent_spatial_id,
@@ -2265,36 +2244,6 @@
             },
         )
     }
-<<<<<<< HEAD
-
-    /// Retrieve the current offset to allow converting a stacking context
-    /// relative coordinate to be relative to the owing reference frame,
-    /// also considering any external scroll offset on the provided
-    /// spatial node.
-    fn current_offset(&mut self, spatial_id: di::SpatialId) -> LayoutVector2D {
-        // Get the current offset from stacking context <-> reference frame space.
-        let rf_offset = self.rf_mapper.current_offset();
-
-        // Get the external scroll offset, if applicable.
-        let scroll_offset = self.spatial_nodes[spatial_id.0].accumulated_external_scroll_offset;
-
-        rf_offset + scroll_offset
-    }
-
-    /// Add info about a spatial node that is needed during DL building.
-    fn add_spatial_node_info(
-        &mut self,
-        id: di::SpatialId,
-        accumulated_external_scroll_offset: LayoutVector2D,
-    ) {
-        self.spatial_nodes
-            .resize(id.0 + 1, SpatialNodeInfo::identity());
-
-        let info = &mut self.spatial_nodes[id.0];
-        info.accumulated_external_scroll_offset = accumulated_external_scroll_offset;
-    }
-=======
->>>>>>> c094a2af
 }
 
 fn iter_spatial_tree<F>(spatial_tree: &[u8], mut f: F)
