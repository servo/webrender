[package]
name = "webrender"
version = "0.57.0"
authors = ["Glenn Watson <gw@intuitionlibrary.com>"]
license = "MPL-2.0"
repository = "https://github.com/servo/webrender"
build = "build.rs"

[features]
default = ["freetype-lib"]
freetype-lib = ["freetype/servo-freetype-sys"]
profiler = ["thread_profiler/thread_profiler"]
debugger = ["ws", "serde_json", "serde", "image", "base64"]
capture = ["webrender_api/serialize", "ron", "serde"]
replay = ["webrender_api/deserialize", "ron", "serde"]

[dependencies]
app_units = "0.6"
byteorder = "1.0"
<<<<<<< HEAD
bincode = "1.0"
euclid = "0.16"
=======
euclid = "0.17"
>>>>>>> d7735c7d
fxhash = "0.2.1"
gleam = "0.4.20"
lazy_static = "1"
log = "0.4"
num-traits = "0.1.32"
time = "0.1"
rayon = "1"
webrender_api = {path = "../webrender_api"}
bitflags = "1.0"
thread_profiler = "0.1.1"
plane-split = "0.8"
png = { optional = true, version = "0.11" }
smallvec = "0.6"
ws = { optional = true, version = "0.7.3" }
serde_json = { optional = true, version = "1.0" }
serde = { optional = true, version = "1.0", features = ["serde_derive"] }
image = { optional = true, version = "0.17" }
base64 = { optional = true, version = "0.3.0" }
ron = { optional = true, version = "0.1.7" }

[dev-dependencies]
angle = {git = "https://github.com/servo/angle", branch = "servo"}
env_logger = "0.5"
rand = "0.3"                # for the benchmarks
glutin = "0.12"             # for the example apps

[target.'cfg(any(target_os = "android", all(unix, not(target_os = "macos"))))'.dependencies]
freetype = { version = "0.3", default-features = false }

[target.'cfg(target_os = "windows")'.dependencies]
dwrote = "0.4.1"

[target.'cfg(target_os = "macos")'.dependencies]
core-foundation = "0.5"
core-graphics = "0.13"
core-text = { version = "9.2.0", default-features = false }<|MERGE_RESOLUTION|>--- conflicted
+++ resolved
@@ -17,12 +17,8 @@
 [dependencies]
 app_units = "0.6"
 byteorder = "1.0"
-<<<<<<< HEAD
 bincode = "1.0"
-euclid = "0.16"
-=======
 euclid = "0.17"
->>>>>>> d7735c7d
 fxhash = "0.2.1"
 gleam = "0.4.20"
 lazy_static = "1"
