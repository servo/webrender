[package]
name = "webrender"
version = "0.62.0"
authors = ["Glenn Watson <gw@intuitionlibrary.com>"]
license = "MPL-2.0"
repository = "https://github.com/servo/webrender"
description = "A GPU accelerated 2D renderer for web content"
build = "build.rs"
edition = "2018"

[features]
default = ["static_freetype"]
profiler = ["tracy-rs/enable_profiler"]
capture = ["api/serialize", "ron", "serde", "smallvec/serde", "etagere/serialization", "glyph_rasterizer/capture"]
replay = ["api/deserialize", "ron", "serde", "smallvec/serde", "etagere/serialization", "glyph_rasterizer/replay"]
display_list_stats = ["api/display_list_stats"]
serialize_program = ["serde", "webrender_build/serialize_program"]
dynamic_freetype = ["glyph_rasterizer/dynamic_freetype"]
static_freetype = ["glyph_rasterizer/static_freetype"]
leak_checks = []
<<<<<<< HEAD
=======
gecko = ["firefox-on-glean", "glean", "glyph_rasterizer/gecko"]
>>>>>>> b3639901
sw_compositor = ["swgl"]

[build-dependencies]
build-parallel = "0.1.2"
glslopt = "0.1.10"
webrender_build = { version = "0.0.2", path = "../webrender_build" }

[dependencies]
bincode = "1.0"
bitflags = { version = "2", features = ["serde"] }
byteorder = "1.0"
euclid = { version = "0.22.0", features = ["serde"] }
fxhash = "0.2.1"
gleam = "0.15.0"
lazy_static = "1"
log = "0.4"
malloc_size_of_derive = "0.1"
num-traits = "0.2"
plane-split = "0.18"
png = { optional = true, version = "0.16" }
rayon = "1"
ron = { optional = true, version = "0.8" }
serde = { optional = true, version = "1.0", features = ["serde_derive"] }
smallvec = "1"
api = { version = "0.62.0", path = "../webrender_api", package = "webrender_api" }
webrender_build = { version = "0.0.2", path = "../webrender_build" }
malloc_size_of = { version = "0.0.2", path = "../wr_malloc_size_of", package = "wr_malloc_size_of" }
glyph_rasterizer = { version = "0.1.0", path = "../wr_glyph_rasterizer", package = "wr_glyph_rasterizer", default-features = false }
svg_fmt = "0.4"
tracy-rs = "0.1.2"
derive_more = { version = "0.99", default-features = false, features = ["add_assign"] }
etagere = "0.2.6"
<<<<<<< HEAD
=======
glean = { version = "58.1.0", optional = true }
firefox-on-glean = { version = "0.1.0", optional = true }
>>>>>>> b3639901
swgl = { path = "../swgl", optional = true }
topological-sort = "0.1"
peek-poke = { version = "0.3", path = "../peek-poke" }

[dev-dependencies]
mozangle = "0.3.3"
rand = "0.4"<|MERGE_RESOLUTION|>--- conflicted
+++ resolved
@@ -18,10 +18,6 @@
 dynamic_freetype = ["glyph_rasterizer/dynamic_freetype"]
 static_freetype = ["glyph_rasterizer/static_freetype"]
 leak_checks = []
-<<<<<<< HEAD
-=======
-gecko = ["firefox-on-glean", "glean", "glyph_rasterizer/gecko"]
->>>>>>> b3639901
 sw_compositor = ["swgl"]
 
 [build-dependencies]
@@ -54,11 +50,6 @@
 tracy-rs = "0.1.2"
 derive_more = { version = "0.99", default-features = false, features = ["add_assign"] }
 etagere = "0.2.6"
-<<<<<<< HEAD
-=======
-glean = { version = "58.1.0", optional = true }
-firefox-on-glean = { version = "0.1.0", optional = true }
->>>>>>> b3639901
 swgl = { path = "../swgl", optional = true }
 topological-sort = "0.1"
 peek-poke = { version = "0.3", path = "../peek-poke" }
