/* This Source Code Form is subject to the terms of the Mozilla Public
 * License, v. 2.0. If a copy of the MPL was not distributed with this
 * file, You can obtain one at http://mozilla.org/MPL/2.0/. */

use api::BorderRadius;
use api::units::*;
use euclid::{Point2D, Rect, Box2D, Size2D, Vector2D, point2, point3};
use euclid::{default, Transform2D, Transform3D, Scale, approxeq::ApproxEq};
use malloc_size_of::{MallocShallowSizeOf, MallocSizeOf, MallocSizeOfOps};
use plane_split::{Clipper, Polygon};
use std::{i32, f32, fmt, ptr};
use std::borrow::Cow;
use std::num::NonZeroUsize;
use std::os::raw::c_void;
use std::sync::Arc;
use std::mem::replace;

// Matches the definition of SK_ScalarNearlyZero in Skia.
const NEARLY_ZERO: f32 = 1.0 / 4096.0;

/// A typesafe helper that separates new value construction from
/// vector growing, allowing LLVM to ideally construct the element in place.
pub struct Allocation<'a, T: 'a> {
    vec: &'a mut Vec<T>,
    index: usize,
}

impl<'a, T> Allocation<'a, T> {
    // writing is safe because alloc() ensured enough capacity
    // and `Allocation` holds a mutable borrow to prevent anyone else
    // from breaking this invariant.
    #[inline(always)]
    pub fn init(self, value: T) -> usize {
        unsafe {
            ptr::write(self.vec.as_mut_ptr().add(self.index), value);
            self.vec.set_len(self.index + 1);
        }
        self.index
    }
}

/// An entry into a vector, similar to `std::collections::hash_map::Entry`.
pub enum VecEntry<'a, T: 'a> {
    Vacant(Allocation<'a, T>),
    Occupied(&'a mut T),
}

impl<'a, T> VecEntry<'a, T> {
    #[inline(always)]
    pub fn set(self, value: T) {
        match self {
            VecEntry::Vacant(alloc) => {
                alloc.init(value);
            }
            VecEntry::Occupied(slot) => {
                *slot = value;
            }
        }
    }
}

pub trait VecHelper<T> {
    /// Growns the vector by a single entry, returning the allocation.
    fn alloc(&mut self) -> Allocation<T>;
    /// Either returns an existing elemenet, or grows the vector by one.
    /// Doesn't expect indices to be higher than the current length.
    fn entry(&mut self, index: usize) -> VecEntry<T>;

    /// Equivalent to `mem::replace(&mut vec, Vec::new())`
    fn take(&mut self) -> Self;

    /// Functionally equivalent to `mem::replace(&mut vec, Vec::new())` but tries
    /// to keep the allocation in the caller if it is empty or replace it with a
    /// pre-allocated vector.
    fn take_and_preallocate(&mut self) -> Self;
}

impl<T> VecHelper<T> for Vec<T> {
    fn alloc(&mut self) -> Allocation<T> {
        let index = self.len();
        if self.capacity() == index {
            self.reserve(1);
        }
        Allocation { vec: self, index }
    }

    fn entry(&mut self, index: usize) -> VecEntry<T> {
        if index < self.len() {
            VecEntry::Occupied(unsafe { self.get_unchecked_mut(index) })
        } else {
            assert_eq!(index, self.len());
            VecEntry::Vacant(self.alloc())
        }
    }

    fn take(&mut self) -> Self {
        replace(self, Vec::new())
    }

    fn take_and_preallocate(&mut self) -> Self {
        let len = self.len();
        if len == 0 {
            self.clear();
            return Vec::new();
        }
        replace(self, Vec::with_capacity(len + 8))
    }
}

// Represents an optimized transform where there is only
// a scale and translation (which are guaranteed to maintain
// an axis align rectangle under transformation). The
// scaling is applied first, followed by the translation.
// TODO(gw): We should try and incorporate F <-> T units here,
//           but it's a bit tricky to do that now with the
//           way the current spatial tree works.
#[repr(C)]
#[derive(Debug, Clone, Copy, MallocSizeOf, PartialEq)]
#[cfg_attr(feature = "capture", derive(Serialize))]
#[cfg_attr(feature = "replay", derive(Deserialize))]
pub struct ScaleOffset {
    pub scale: euclid::Vector2D<f32, euclid::UnknownUnit>,
    pub offset: euclid::Vector2D<f32, euclid::UnknownUnit>,
}

impl ScaleOffset {
    pub fn new(sx: f32, sy: f32, tx: f32, ty: f32) -> Self {
        ScaleOffset {
            scale: Vector2D::new(sx, sy),
            offset: Vector2D::new(tx, ty),
        }
    }

    pub fn identity() -> Self {
        ScaleOffset {
            scale: Vector2D::new(1.0, 1.0),
            offset: Vector2D::zero(),
        }
    }

    // Construct a ScaleOffset from a transform. Returns
    // None if the matrix is not a pure scale / translation.
    pub fn from_transform<F, T>(m: &Transform3D<f32, F, T>) -> Option<ScaleOffset> {
        // To check that we have a pure scale / translation:
        // Every field must match an identity matrix, except:
        //  - Any value present in tx,ty
        //  - Any value present in sx,sy

        if m.m12.abs() > NEARLY_ZERO
            || m.m13.abs() > NEARLY_ZERO
            || m.m14.abs() > NEARLY_ZERO
            || m.m21.abs() > NEARLY_ZERO
            || m.m23.abs() > NEARLY_ZERO
            || m.m24.abs() > NEARLY_ZERO
            || m.m31.abs() > NEARLY_ZERO
            || m.m32.abs() > NEARLY_ZERO
            || (m.m33 - 1.0).abs() > NEARLY_ZERO
            || m.m34.abs() > NEARLY_ZERO
            || m.m43.abs() > NEARLY_ZERO
            || (m.m44 - 1.0).abs() > NEARLY_ZERO
        {
            return None;
        }

        Some(ScaleOffset {
            scale: Vector2D::new(m.m11, m.m22),
            offset: Vector2D::new(m.m41, m.m42),
        })
    }

    pub fn from_offset(offset: default::Vector2D<f32>) -> Self {
        ScaleOffset {
            scale: Vector2D::new(1.0, 1.0),
            offset,
        }
    }

    pub fn from_scale(scale: default::Vector2D<f32>) -> Self {
        ScaleOffset {
            scale,
            offset: Vector2D::new(0.0, 0.0),
        }
    }

    pub fn inverse(&self) -> Self {
        // If either of the scale factors is 0, inverse also has scale 0
        // TODO(gw): Consider making this return Option<Self> in future
        //           so that callers can detect and handle when inverse
        //           fails here.
        if self.scale.x.approx_eq(&0.0) || self.scale.y.approx_eq(&0.0) {
            return ScaleOffset::new(0.0, 0.0, 0.0, 0.0);
        }

        ScaleOffset {
            scale: Vector2D::new(1.0 / self.scale.x, 1.0 / self.scale.y),
            offset: Vector2D::new(-self.offset.x / self.scale.x, -self.offset.y / self.scale.y),
        }
    }

    pub fn offset(&self, offset: default::Vector2D<f32>) -> Self {
        self.accumulate(&ScaleOffset {
            scale: Vector2D::new(1.0, 1.0),
            offset,
        })
    }

    pub fn scale(&self, scale: f32) -> Self {
        self.accumulate(&ScaleOffset {
            scale: Vector2D::new(scale, scale),
            offset: Vector2D::zero(),
        })
    }

    /// Produce a ScaleOffset that includes both self and other.
    /// The 'self' ScaleOffset is applied after other.
    /// This is equivalent to `Transform3D::pre_transform`.
    pub fn accumulate(&self, other: &ScaleOffset) -> Self {
        ScaleOffset {
            scale: Vector2D::new(self.scale.x * other.scale.x, self.scale.y * other.scale.y),
            offset: Vector2D::new(
                self.offset.x + self.scale.x * other.offset.x,
                self.offset.y + self.scale.y * other.offset.y,
            ),
        }
    }

    pub fn map_rect<F, T>(&self, rect: &Box2D<f32, F>) -> Box2D<f32, T> {
        // TODO(gw): The logic below can return an unexpected result if the supplied
        //           rect is invalid (has size < 0). Since Gecko currently supplied
        //           invalid rects in some cases, adding a max(0) here ensures that
        //           mapping an invalid rect retains the property that rect.is_empty()
        //           will return true (the mapped rect output will have size 0 instead
        //           of a negative size). In future we could catch / assert / fix
        //           these invalid rects earlier, and assert here instead.

        let w = rect.width().max(0.0);
        let h = rect.height().max(0.0);

        let mut x0 = rect.min.x * self.scale.x + self.offset.x;
        let mut y0 = rect.min.y * self.scale.y + self.offset.y;

        let mut sx = w * self.scale.x;
        let mut sy = h * self.scale.y;
        // Handle negative scale. Previously, branchless float math was used to find the
        // min / max vertices and size. However, that sequence of operations was producind
        // additional floating point accuracy on android emulator builds, causing one test
        // to fail an assert. Instead, we retain the same math as previously, and adjust
        // the origin / size if required.

        if self.scale.x < 0.0 {
            x0 += sx;
            sx = -sx;
        }
        if self.scale.y < 0.0 {
            y0 += sy;
            sy = -sy;
        }

        Box2D::from_origin_and_size(Point2D::new(x0, y0), Size2D::new(sx, sy))
    }

    pub fn unmap_rect<F, T>(&self, rect: &Box2D<f32, F>) -> Box2D<f32, T> {
        // TODO(gw): The logic below can return an unexpected result if the supplied
        //           rect is invalid (has size < 0). Since Gecko currently supplied
        //           invalid rects in some cases, adding a max(0) here ensures that
        //           mapping an invalid rect retains the property that rect.is_empty()
        //           will return true (the mapped rect output will have size 0 instead
        //           of a negative size). In future we could catch / assert / fix
        //           these invalid rects earlier, and assert here instead.

        let w = rect.width().max(0.0);
        let h = rect.height().max(0.0);

        let mut x0 = (rect.min.x - self.offset.x) / self.scale.x;
        let mut y0 = (rect.min.y - self.offset.y) / self.scale.y;

        let mut sx = w / self.scale.x;
        let mut sy = h / self.scale.y;

        // Handle negative scale. Previously, branchless float math was used to find the
        // min / max vertices and size. However, that sequence of operations was producind
        // additional floating point accuracy on android emulator builds, causing one test
        // to fail an assert. Instead, we retain the same math as previously, and adjust
        // the origin / size if required.

        if self.scale.x < 0.0 {
            x0 += sx;
            sx = -sx;
        }
        if self.scale.y < 0.0 {
            y0 += sy;
            sy = -sy;
        }

        Box2D::from_origin_and_size(Point2D::new(x0, y0), Size2D::new(sx, sy))
    }

    pub fn map_vector<F, T>(&self, vector: &Vector2D<f32, F>) -> Vector2D<f32, T> {
        Vector2D::new(vector.x * self.scale.x, vector.y * self.scale.y)
    }

    pub fn unmap_vector<F, T>(&self, vector: &Vector2D<f32, F>) -> Vector2D<f32, T> {
        Vector2D::new(vector.x / self.scale.x, vector.y / self.scale.y)
    }

    pub fn map_point<F, T>(&self, point: &Point2D<f32, F>) -> Point2D<f32, T> {
        Point2D::new(
            point.x * self.scale.x + self.offset.x,
            point.y * self.scale.y + self.offset.y,
        )
    }

    pub fn unmap_point<F, T>(&self, point: &Point2D<f32, F>) -> Point2D<f32, T> {
        Point2D::new(
            (point.x - self.offset.x) / self.scale.x,
            (point.y - self.offset.y) / self.scale.y,
        )
    }

    pub fn to_transform<F, T>(&self) -> Transform3D<f32, F, T> {
        Transform3D::new(
            self.scale.x,
            0.0,
            0.0,
            0.0,
            0.0,
            self.scale.y,
            0.0,
            0.0,
            0.0,
            0.0,
            1.0,
            0.0,
            self.offset.x,
            self.offset.y,
            0.0,
            1.0,
        )
    }
}

// TODO: Implement these in euclid!
pub trait MatrixHelpers<Src, Dst> {
    /// A port of the preserves2dAxisAlignment function in Skia.
    /// Defined in the SkMatrix44 class.
    fn preserves_2d_axis_alignment(&self) -> bool;
    fn has_perspective_component(&self) -> bool;
    fn has_2d_inverse(&self) -> bool;
    /// Check if the matrix post-scaling on either the X or Y axes could cause geometry
    /// transformed by this matrix to have scaling exceeding the supplied limit.
    fn exceeds_2d_scale(&self, limit: f64) -> bool;
    fn inverse_project(&self, target: &Point2D<f32, Dst>) -> Option<Point2D<f32, Src>>;
    fn inverse_rect_footprint(&self, rect: &Box2D<f32, Dst>) -> Option<Box2D<f32, Src>>;
    fn transform_kind(&self) -> TransformedRectKind;
    fn is_simple_translation(&self) -> bool;
    fn is_simple_2d_translation(&self) -> bool;
    fn is_2d_scale_translation(&self) -> bool;
    /// Return the determinant of the 2D part of the matrix.
    fn determinant_2d(&self) -> f32;
    /// Turn Z transformation into identity. This is useful when crossing "flat"
    /// transform styled stacking contexts upon traversing the coordinate systems.
    fn flatten_z_output(&mut self);

    fn cast_unit<NewSrc, NewDst>(&self) -> Transform3D<f32, NewSrc, NewDst>;
}

impl<Src, Dst> MatrixHelpers<Src, Dst> for Transform3D<f32, Src, Dst> {
    fn preserves_2d_axis_alignment(&self) -> bool {
        if self.m14 != 0.0 || self.m24 != 0.0 {
            return false;
        }

        let mut col0 = 0;
        let mut col1 = 0;
        let mut row0 = 0;
        let mut row1 = 0;

        if self.m11.abs() > NEARLY_ZERO {
            col0 += 1;
            row0 += 1;
        }
        if self.m12.abs() > NEARLY_ZERO {
            col1 += 1;
            row0 += 1;
        }
        if self.m21.abs() > NEARLY_ZERO {
            col0 += 1;
            row1 += 1;
        }
        if self.m22.abs() > NEARLY_ZERO {
            col1 += 1;
            row1 += 1;
        }

        col0 < 2 && col1 < 2 && row0 < 2 && row1 < 2
    }

    fn has_perspective_component(&self) -> bool {
        self.m14.abs() > NEARLY_ZERO
            || self.m24.abs() > NEARLY_ZERO
            || self.m34.abs() > NEARLY_ZERO
            || (self.m44 - 1.0).abs() > NEARLY_ZERO
    }

    fn has_2d_inverse(&self) -> bool {
        self.determinant_2d() != 0.0
    }

    fn exceeds_2d_scale(&self, limit: f64) -> bool {
        let limit2 = (limit * limit) as f32;
        self.m11 * self.m11 + self.m12 * self.m12 > limit2
            || self.m21 * self.m21 + self.m22 * self.m22 > limit2
    }

    /// Find out a point in `Src` that would be projected into the `target`.
    fn inverse_project(&self, target: &Point2D<f32, Dst>) -> Option<Point2D<f32, Src>> {
        // form the linear equation for the hyperplane intersection
        let m = Transform2D::<f32, Src, Dst>::new(
            self.m11 - target.x * self.m14,
            self.m12 - target.y * self.m14,
            self.m21 - target.x * self.m24,
            self.m22 - target.y * self.m24,
            self.m41 - target.x * self.m44,
            self.m42 - target.y * self.m44,
        );
        let inv = m.inverse()?;
        // we found the point, now check if it maps to the positive hemisphere
        if inv.m31 * self.m14 + inv.m32 * self.m24 + self.m44 > 0.0 {
            Some(Point2D::new(inv.m31, inv.m32))
        } else {
            None
        }
    }

    fn inverse_rect_footprint(&self, rect: &Box2D<f32, Dst>) -> Option<Box2D<f32, Src>> {
        Some(Box2D::from_points(&[
            self.inverse_project(&rect.top_left())?,
            self.inverse_project(&rect.top_right())?,
            self.inverse_project(&rect.bottom_left())?,
            self.inverse_project(&rect.bottom_right())?,
        ]))
    }

    fn transform_kind(&self) -> TransformedRectKind {
        if self.preserves_2d_axis_alignment() {
            TransformedRectKind::AxisAligned
        } else {
            TransformedRectKind::Complex
        }
    }

    fn is_simple_translation(&self) -> bool {
        if (self.m11 - 1.0).abs() > NEARLY_ZERO
            || (self.m22 - 1.0).abs() > NEARLY_ZERO
            || (self.m33 - 1.0).abs() > NEARLY_ZERO
            || (self.m44 - 1.0).abs() > NEARLY_ZERO
        {
            return false;
        }

        self.m12.abs() < NEARLY_ZERO
            && self.m13.abs() < NEARLY_ZERO
            && self.m14.abs() < NEARLY_ZERO
            && self.m21.abs() < NEARLY_ZERO
            && self.m23.abs() < NEARLY_ZERO
            && self.m24.abs() < NEARLY_ZERO
            && self.m31.abs() < NEARLY_ZERO
            && self.m32.abs() < NEARLY_ZERO
            && self.m34.abs() < NEARLY_ZERO
    }

    fn is_simple_2d_translation(&self) -> bool {
        if !self.is_simple_translation() {
            return false;
        }

        self.m43.abs() < NEARLY_ZERO
    }

    /*  is this...
     *  X  0  0  0
     *  0  Y  0  0
     *  0  0  1  0
     *  a  b  0  1
     */
    fn is_2d_scale_translation(&self) -> bool {
        (self.m33 - 1.0).abs() < NEARLY_ZERO
            && (self.m44 - 1.0).abs() < NEARLY_ZERO
            && self.m12.abs() < NEARLY_ZERO
            && self.m13.abs() < NEARLY_ZERO
            && self.m14.abs() < NEARLY_ZERO
            && self.m21.abs() < NEARLY_ZERO
            && self.m23.abs() < NEARLY_ZERO
            && self.m24.abs() < NEARLY_ZERO
            && self.m31.abs() < NEARLY_ZERO
            && self.m32.abs() < NEARLY_ZERO
            && self.m34.abs() < NEARLY_ZERO
            && self.m43.abs() < NEARLY_ZERO
    }

    fn determinant_2d(&self) -> f32 {
        self.m11 * self.m22 - self.m12 * self.m21
    }

    fn flatten_z_output(&mut self) {
        self.m13 = 0.0;
        self.m23 = 0.0;
        self.m33 = 1.0;
        self.m43 = 0.0;
        //Note: we used to zero out m3? as well, see "reftests/flatten-all-flat.yaml" test
    }

    fn cast_unit<NewSrc, NewDst>(&self) -> Transform3D<f32, NewSrc, NewDst> {
        Transform3D::new(
            self.m11, self.m12, self.m13, self.m14, self.m21, self.m22, self.m23, self.m24,
            self.m31, self.m32, self.m33, self.m34, self.m41, self.m42, self.m43, self.m44,
        )
    }
}

pub trait PointHelpers<U>
where
    Self: Sized,
{
    fn snap(&self) -> Self;
}

impl<U> PointHelpers<U> for Point2D<f32, U> {
    fn snap(&self) -> Self {
        Point2D::new((self.x + 0.5).floor(), (self.y + 0.5).floor())
    }
}

pub trait RectHelpers<U>
where
    Self: Sized,
{
    fn from_floats(x0: f32, y0: f32, x1: f32, y1: f32) -> Self;
    fn snap(&self) -> Self;
}

impl<U> RectHelpers<U> for Rect<f32, U> {
    fn from_floats(x0: f32, y0: f32, x1: f32, y1: f32) -> Self {
        Rect::new(Point2D::new(x0, y0), Size2D::new(x1 - x0, y1 - y0))
    }

    fn snap(&self) -> Self {
        let origin = Point2D::new((self.origin.x + 0.5).floor(), (self.origin.y + 0.5).floor());
        Rect::new(
            origin,
            Size2D::new(
                (self.origin.x + self.size.width + 0.5).floor() - origin.x,
                (self.origin.y + self.size.height + 0.5).floor() - origin.y,
            ),
        )
    }
}

impl<U> RectHelpers<U> for Box2D<f32, U> {
    fn from_floats(x0: f32, y0: f32, x1: f32, y1: f32) -> Self {
        Box2D {
            min: Point2D::new(x0, y0),
            max: Point2D::new(x1, y1),
        }
    }

    fn snap(&self) -> Self {
        self.round()
    }
}

<<<<<<< HEAD
pub trait VectorHelpers<U>
where
    Self: Sized,
{
    fn snap(&self) -> Self;
}

impl<U> VectorHelpers<U> for Vector2D<f32, U> {
    fn snap(&self) -> Self {
        Vector2D::new((self.x + 0.5).floor(), (self.y + 0.5).floor())
    }
}

=======
>>>>>>> c094a2af
pub fn lerp(a: f32, b: f32, t: f32) -> f32 {
    (b - a) * t + a
}

#[repr(u32)]
#[derive(Copy, Clone, PartialEq, Eq, Hash, Debug)]
#[cfg_attr(feature = "capture", derive(Serialize))]
#[cfg_attr(feature = "replay", derive(Deserialize))]
pub enum TransformedRectKind {
    AxisAligned = 0,
    Complex = 1,
}

#[inline(always)]
pub fn pack_as_float(value: u32) -> f32 {
    value as f32 + 0.5
}

#[inline]
fn extract_inner_rect_impl<U>(
    rect: &Box2D<f32, U>,
    radii: &BorderRadius,
    k: f32,
) -> Option<Box2D<f32, U>> {
    // `k` defines how much border is taken into account
    // We enforce the offsets to be rounded to pixel boundaries
    // by `ceil`-ing and `floor`-ing them

    let xl = (k * radii.top_left.width.max(radii.bottom_left.width)).ceil();
    let xr = (rect.width() - k * radii.top_right.width.max(radii.bottom_right.width)).floor();
    let yt = (k * radii.top_left.height.max(radii.top_right.height)).ceil();
    let yb = (rect.height() - k * radii.bottom_left.height.max(radii.bottom_right.height)).floor();

    if xl <= xr && yt <= yb {
        Some(Box2D::from_origin_and_size(
            Point2D::new(rect.min.x + xl, rect.min.y + yt),
            Size2D::new(xr - xl, yb - yt),
        ))
    } else {
        None
    }
}

/// Return an aligned rectangle that is inside the clip region and doesn't intersect
/// any of the bounding rectangles of the rounded corners.
pub fn extract_inner_rect_safe<U>(
    rect: &Box2D<f32, U>,
    radii: &BorderRadius,
) -> Option<Box2D<f32, U>> {
    // value of `k==1.0` is used for extraction of the corner rectangles
    // see `SEGMENT_CORNER_*` in `clip_shared.glsl`
    extract_inner_rect_impl(rect, radii, 1.0)
}

#[cfg(test)]
use euclid::vec3;

#[cfg(test)]
pub mod test {
    use super::*;
    use euclid::default::{Point2D, Size2D, Transform3D};
    use euclid::{Angle, approxeq::ApproxEq};
    use std::f32::consts::PI;
    use crate::clip::{is_left_of_line, polygon_contains_point};
    use crate::prim_store::PolygonKey;
    use api::FillRule;

    #[test]
    fn inverse_project() {
        let m0 = Transform3D::identity();
        let p0 = Point2D::new(1.0, 2.0);
        // an identical transform doesn't need any inverse projection
        assert_eq!(m0.inverse_project(&p0), Some(p0));
        let m1 = Transform3D::rotation(0.0, 1.0, 0.0, Angle::radians(-PI / 3.0));
        // rotation by 60 degrees would imply scaling of X component by a factor of 2
        assert_eq!(m1.inverse_project(&p0), Some(Point2D::new(2.0, 2.0)));
    }

    #[test]
    fn inverse_project_footprint() {
        let m = Transform3D::new(
            0.477499992,
            0.135000005,
            -1.0,
            0.000624999986,
            -0.642787635,
            0.766044438,
            0.0,
            0.0,
            0.766044438,
            0.642787635,
            0.0,
            0.0,
            1137.10986,
            113.71286,
            402.0,
            0.748749971,
        );
        let r = Box2D::from_size(Size2D::new(804.0, 804.0));
        {
            let points = &[
                r.top_left(),
                r.top_right(),
                r.bottom_left(),
                r.bottom_right(),
            ];
            let mi = m.inverse().unwrap();
            // In this section, we do the forward and backward transformation
            // to confirm that its bijective.
            // We also do the inverse projection path, and confirm it functions the same way.
            info!("Points:");
            for p in points {
                let pp = m.transform_point2d_homogeneous(*p);
                let p3 = pp.to_point3d().unwrap();
                let pi = mi.transform_point3d_homogeneous(p3);
                let px = pi.to_point2d().unwrap();
                let py = m.inverse_project(&pp.to_point2d().unwrap()).unwrap();
                info!(
                    "\t{:?} -> {:?} -> {:?} -> ({:?} -> {:?}, {:?})",
                    p, pp, p3, pi, px, py
                );
                assert!(px.approx_eq_eps(p, &Point2D::new(0.001, 0.001)));
                assert!(py.approx_eq_eps(p, &Point2D::new(0.001, 0.001)));
            }
        }
        // project
        let rp = project_rect(&m, &r, &Box2D::from_size(Size2D::new(1000.0, 1000.0))).unwrap();
        info!("Projected {:?}", rp);
        // one of the points ends up in the negative hemisphere
        assert_eq!(m.inverse_project(&rp.min), None);
        // inverse
        if let Some(ri) = m.inverse_rect_footprint(&rp) {
            // inverse footprint should be larger, since it doesn't know the original Z
            assert!(ri.contains_box(&r), "Inverse {:?}", ri);
        }
    }

    fn validate_convert(xref: &LayoutTransform) {
        let so = ScaleOffset::from_transform(xref).unwrap();
        let xf = so.to_transform();
        assert!(xref.approx_eq(&xf));
    }

    #[test]
    fn negative_scale_map_unmap() {
        let xref = LayoutTransform::scale(1.0, -1.0, 1.0)
            .pre_translate(LayoutVector3D::new(124.0, 38.0, 0.0));
        let so = ScaleOffset::from_transform(&xref).unwrap();
        let local_rect = Box2D {
            min: LayoutPoint::new(50.0, -100.0),
            max: LayoutPoint::new(250.0, 300.0),
        };

        let mapped_rect = so.map_rect::<LayoutPixel, DevicePixel>(&local_rect);
        let xf_rect = project_rect(&xref, &local_rect, &LayoutRect::max_rect()).unwrap();

        assert!(mapped_rect.min.x.approx_eq(&xf_rect.min.x));
        assert!(mapped_rect.min.y.approx_eq(&xf_rect.min.y));
        assert!(mapped_rect.max.x.approx_eq(&xf_rect.max.x));
        assert!(mapped_rect.max.y.approx_eq(&xf_rect.max.y));

        let unmapped_rect = so.unmap_rect::<DevicePixel, LayoutPixel>(&mapped_rect);
        assert!(unmapped_rect.min.x.approx_eq(&local_rect.min.x));
        assert!(unmapped_rect.min.y.approx_eq(&local_rect.min.y));
        assert!(unmapped_rect.max.x.approx_eq(&local_rect.max.x));
        assert!(unmapped_rect.max.y.approx_eq(&local_rect.max.y));
    }

    #[test]
    fn scale_offset_convert() {
        let xref = LayoutTransform::translation(130.0, 200.0, 0.0);
        validate_convert(&xref);

        let xref = LayoutTransform::scale(13.0, 8.0, 1.0);
        validate_convert(&xref);

        let xref = LayoutTransform::scale(0.5, 0.5, 1.0)
            .pre_translate(LayoutVector3D::new(124.0, 38.0, 0.0));
        validate_convert(&xref);

        let xref = LayoutTransform::scale(30.0, 11.0, 1.0).then_translate(vec3(50.0, 240.0, 0.0));
        validate_convert(&xref);
    }

    fn validate_inverse(xref: &LayoutTransform) {
        let s0 = ScaleOffset::from_transform(xref).unwrap();
        let s1 = s0.inverse().accumulate(&s0);
        assert!(
            (s1.scale.x - 1.0).abs() < NEARLY_ZERO
                && (s1.scale.y - 1.0).abs() < NEARLY_ZERO
                && s1.offset.x.abs() < NEARLY_ZERO
                && s1.offset.y.abs() < NEARLY_ZERO,
            "{:?}",
            s1
        );
    }

    #[test]
    fn scale_offset_inverse() {
        let xref = LayoutTransform::translation(130.0, 200.0, 0.0);
        validate_inverse(&xref);

        let xref = LayoutTransform::scale(13.0, 8.0, 1.0);
        validate_inverse(&xref);

        let xref = LayoutTransform::translation(124.0, 38.0, 0.0).then_scale(0.5, 0.5, 1.0);

        validate_inverse(&xref);

        let xref = LayoutTransform::scale(30.0, 11.0, 1.0).then_translate(vec3(50.0, 240.0, 0.0));
        validate_inverse(&xref);
    }

    fn validate_accumulate(x0: &LayoutTransform, x1: &LayoutTransform) {
        let x = x1.then(&x0);

        let s0 = ScaleOffset::from_transform(x0).unwrap();
        let s1 = ScaleOffset::from_transform(x1).unwrap();

        let s = s0.accumulate(&s1).to_transform();

        assert!(x.approx_eq(&s), "{:?}\n{:?}", x, s);
    }

    #[test]
    fn scale_offset_accumulate() {
        let x0 = LayoutTransform::translation(130.0, 200.0, 0.0);
        let x1 = LayoutTransform::scale(7.0, 3.0, 1.0);

        validate_accumulate(&x0, &x1);
    }

    #[test]
    fn scale_offset_invalid_scale() {
        let s0 = ScaleOffset::new(0.0, 1.0, 10.0, 20.0);
        let i0 = s0.inverse();
        assert_eq!(i0, ScaleOffset::new(0.0, 0.0, 0.0, 0.0));

        let s1 = ScaleOffset::new(1.0, 0.0, 10.0, 20.0);
        let i1 = s1.inverse();
        assert_eq!(i1, ScaleOffset::new(0.0, 0.0, 0.0, 0.0));
    }

    #[test]
    fn polygon_clip_is_left_of_point() {
        // Define points of a line through (1, -3) and (-2, 6) to test against.
        // If the triplet consisting of these two points and the test point
        // form a counter-clockwise triangle, then the test point is on the
        // left. The easiest way to visualize this is with an "ascending"
        // line from low-Y to high-Y.
        let p0_x = 1.0;
        let p0_y = -3.0;
        let p1_x = -2.0;
        let p1_y = 6.0;

        // Test some points to the left of the line.
        assert!(is_left_of_line(-9.0, 0.0, p0_x, p0_y, p1_x, p1_y) > 0.0);
        assert!(is_left_of_line(-1.0, 1.0, p0_x, p0_y, p1_x, p1_y) > 0.0);
        assert!(is_left_of_line(1.0, -4.0, p0_x, p0_y, p1_x, p1_y) > 0.0);

        // Test some points on the line.
        assert!(is_left_of_line(-3.0, 9.0, p0_x, p0_y, p1_x, p1_y) == 0.0);
        assert!(is_left_of_line(0.0, 0.0, p0_x, p0_y, p1_x, p1_y) == 0.0);
        assert!(is_left_of_line(100.0, -300.0, p0_x, p0_y, p1_x, p1_y) == 0.0);

        // Test some points to the right of the line.
        assert!(is_left_of_line(0.0, 1.0, p0_x, p0_y, p1_x, p1_y) < 0.0);
        assert!(is_left_of_line(-4.0, 13.0, p0_x, p0_y, p1_x, p1_y) < 0.0);
        assert!(is_left_of_line(5.0, -12.0, p0_x, p0_y, p1_x, p1_y) < 0.0);
    }

    #[test]
    fn polygon_clip_contains_point() {
        // We define the points of a self-overlapping polygon, which we will
        // use to create polygons with different windings and fill rules.
        let p0 = LayoutPoint::new(4.0, 4.0);
        let p1 = LayoutPoint::new(6.0, 4.0);
        let p2 = LayoutPoint::new(4.0, 7.0);
        let p3 = LayoutPoint::new(2.0, 1.0);
        let p4 = LayoutPoint::new(8.0, 1.0);
        let p5 = LayoutPoint::new(6.0, 7.0);

        let poly_clockwise_nonzero =
            PolygonKey::new(&[p5, p4, p3, p2, p1, p0].to_vec(), FillRule::Nonzero);
        let poly_clockwise_evenodd =
            PolygonKey::new(&[p5, p4, p3, p2, p1, p0].to_vec(), FillRule::Evenodd);
        let poly_counter_clockwise_nonzero =
            PolygonKey::new(&[p0, p1, p2, p3, p4, p5].to_vec(), FillRule::Nonzero);
        let poly_counter_clockwise_evenodd =
            PolygonKey::new(&[p0, p1, p2, p3, p4, p5].to_vec(), FillRule::Evenodd);

        // We define a rect that provides a bounding clip area of
        // the polygon.
        let rect = LayoutRect::from_size(LayoutSize::new(10.0, 10.0));

        // And we'll test three points of interest.
        let p_inside_once = LayoutPoint::new(5.0, 3.0);
        let p_inside_twice = LayoutPoint::new(5.0, 5.0);
        let p_outside = LayoutPoint::new(9.0, 9.0);

        // We should get the same results for both clockwise and
        // counter-clockwise polygons.
        // For nonzero polygons, the inside twice point is considered inside.
        for poly_nonzero in vec![poly_clockwise_nonzero, poly_counter_clockwise_nonzero].iter() {
            assert_eq!(
                polygon_contains_point(&p_inside_once, &rect, &poly_nonzero),
                true
            );
            assert_eq!(
                polygon_contains_point(&p_inside_twice, &rect, &poly_nonzero),
                true
            );
            assert_eq!(
                polygon_contains_point(&p_outside, &rect, &poly_nonzero),
                false
            );
        }
        // For evenodd polygons, the inside twice point is considered outside.
        for poly_evenodd in vec![poly_clockwise_evenodd, poly_counter_clockwise_evenodd].iter() {
            assert_eq!(
                polygon_contains_point(&p_inside_once, &rect, &poly_evenodd),
                true
            );
            assert_eq!(
                polygon_contains_point(&p_inside_twice, &rect, &poly_evenodd),
                false
            );
            assert_eq!(
                polygon_contains_point(&p_outside, &rect, &poly_evenodd),
                false
            );
        }
    }
}

pub trait MaxRect {
    fn max_rect() -> Self;
}

impl MaxRect for DeviceIntRect {
    fn max_rect() -> Self {
        DeviceIntRect::from_origin_and_size(
            DeviceIntPoint::new(i32::MIN / 2, i32::MIN / 2),
            DeviceIntSize::new(i32::MAX, i32::MAX),
        )
    }
}

impl<U> MaxRect for Rect<f32, U> {
    fn max_rect() -> Self {
        // Having an unlimited bounding box is fine up until we try
        // to cast it to `i32`, where we get `-2147483648` for any
        // values larger than or equal to 2^31.
        //
        // Note: clamping to i32::MIN and i32::MAX is not a solution,
        // with explanation left as an exercise for the reader.
        const MAX_COORD: f32 = 1.0e9;

        Rect::new(
            Point2D::new(-MAX_COORD, -MAX_COORD),
            Size2D::new(2.0 * MAX_COORD, 2.0 * MAX_COORD),
        )
    }
}

impl<U> MaxRect for Box2D<f32, U> {
    fn max_rect() -> Self {
        // Having an unlimited bounding box is fine up until we try
        // to cast it to `i32`, where we get `-2147483648` for any
        // values larger than or equal to 2^31.
        //
        // Note: clamping to i32::MIN and i32::MAX is not a solution,
        // with explanation left as an exercise for the reader.
        const MAX_COORD: f32 = 1.0e9;

        Box2D::new(
            Point2D::new(-MAX_COORD, -MAX_COORD),
            Point2D::new(MAX_COORD, MAX_COORD),
        )
    }
}

/// An enum that tries to avoid expensive transformation matrix calculations
/// when possible when dealing with non-perspective axis-aligned transformations.
#[derive(Debug, MallocSizeOf)]
#[cfg_attr(feature = "capture", derive(Serialize))]
#[cfg_attr(feature = "replay", derive(Deserialize))]
pub enum FastTransform<Src, Dst> {
    /// A simple offset, which can be used without doing any matrix math.
    Offset(Vector2D<f32, Src>),

    /// A 2D transformation with an inverse.
    Transform {
        transform: Transform3D<f32, Src, Dst>,
        inverse: Option<Transform3D<f32, Dst, Src>>,
        is_2d: bool,
    },
}

impl<Src, Dst> Clone for FastTransform<Src, Dst> {
    fn clone(&self) -> Self {
        *self
    }
}

impl<Src, Dst> Copy for FastTransform<Src, Dst> {}

impl<Src, Dst> FastTransform<Src, Dst> {
    pub fn identity() -> Self {
        FastTransform::Offset(Vector2D::zero())
    }

    pub fn with_vector(offset: Vector2D<f32, Src>) -> Self {
        FastTransform::Offset(offset)
    }

    pub fn with_scale_offset(scale_offset: ScaleOffset) -> Self {
        if scale_offset.scale == Vector2D::new(1.0, 1.0) {
            FastTransform::Offset(Vector2D::from_untyped(scale_offset.offset))
        } else {
            FastTransform::Transform {
                transform: scale_offset.to_transform(),
                inverse: Some(scale_offset.inverse().to_transform()),
                is_2d: true,
            }
        }
    }

    #[inline(always)]
    pub fn with_transform(transform: Transform3D<f32, Src, Dst>) -> Self {
        if transform.is_simple_2d_translation() {
            return FastTransform::Offset(Vector2D::new(transform.m41, transform.m42));
        }
        let inverse = transform.inverse();
        let is_2d = transform.is_2d();
        FastTransform::Transform {
            transform,
            inverse,
            is_2d,
        }
    }

    pub fn to_transform(&self) -> Cow<Transform3D<f32, Src, Dst>> {
        match *self {
            FastTransform::Offset(offset) => {
                Cow::Owned(Transform3D::translation(offset.x, offset.y, 0.0))
            }
            FastTransform::Transform { ref transform, .. } => Cow::Borrowed(transform),
        }
    }

    /// Return true if this is an identity transform
    #[allow(unused)]
    pub fn is_identity(&self) -> bool {
        match *self {
            FastTransform::Offset(offset) => offset == Vector2D::zero(),
            FastTransform::Transform { ref transform, .. } => *transform == Transform3D::identity(),
        }
    }

    pub fn then<NewDst>(&self, other: &FastTransform<Dst, NewDst>) -> FastTransform<Src, NewDst> {
        match *self {
            FastTransform::Offset(offset) => match *other {
                FastTransform::Offset(other_offset) => {
                    FastTransform::Offset(offset + other_offset * Scale::<_, _, Src>::new(1.0))
                }
                FastTransform::Transform {
                    transform: ref other_transform,
                    ..
                } => FastTransform::with_transform(
                    other_transform
                        .with_source::<Src>()
                        .pre_translate(offset.to_3d()),
                ),
            },
            FastTransform::Transform {
                ref transform,
                ref inverse,
                is_2d,
            } => match *other {
                FastTransform::Offset(other_offset) => FastTransform::with_transform(
                    transform
                        .then_translate(other_offset.to_3d())
                        .with_destination::<NewDst>(),
                ),
                FastTransform::Transform {
                    transform: ref other_transform,
                    inverse: ref other_inverse,
                    is_2d: other_is_2d,
                } => FastTransform::Transform {
                    transform: transform.then(other_transform),
                    inverse: inverse.as_ref().and_then(|self_inv| {
                        other_inverse
                            .as_ref()
                            .map(|other_inv| other_inv.then(self_inv))
                    }),
                    is_2d: is_2d & other_is_2d,
                },
            },
        }
    }

    pub fn pre_transform<NewSrc>(
        &self,
        other: &FastTransform<NewSrc, Src>,
    ) -> FastTransform<NewSrc, Dst> {
        other.then(self)
    }

    pub fn pre_translate(&self, other_offset: Vector2D<f32, Src>) -> Self {
        match *self {
            FastTransform::Offset(offset) => FastTransform::Offset(offset + other_offset),
            FastTransform::Transform { transform, .. } => {
                FastTransform::with_transform(transform.pre_translate(other_offset.to_3d()))
            }
        }
    }

    pub fn then_translate(&self, other_offset: Vector2D<f32, Dst>) -> Self {
        match *self {
            FastTransform::Offset(offset) => {
                FastTransform::Offset(offset + other_offset * Scale::<_, _, Src>::new(1.0))
            }
            FastTransform::Transform { ref transform, .. } => {
                let transform = transform.then_translate(other_offset.to_3d());
                FastTransform::with_transform(transform)
            }
        }
    }

    #[inline(always)]
    pub fn is_backface_visible(&self) -> bool {
        match *self {
            FastTransform::Offset(..) => false,
            FastTransform::Transform { inverse: None, .. } => false,
            //TODO: fix this properly by taking "det|M33| * det|M34| > 0"
            // see https://www.w3.org/Bugs/Public/show_bug.cgi?id=23014
            FastTransform::Transform {
                inverse: Some(ref inverse),
                ..
            } => inverse.m33 < 0.0,
        }
    }

    #[inline(always)]
    pub fn transform_point2d(&self, point: Point2D<f32, Src>) -> Option<Point2D<f32, Dst>> {
        match *self {
            FastTransform::Offset(offset) => {
                let new_point = point + offset;
                Some(Point2D::from_untyped(new_point.to_untyped()))
            }
            FastTransform::Transform { ref transform, .. } => transform.transform_point2d(point),
        }
    }

    #[inline(always)]
    pub fn project_point2d(&self, point: Point2D<f32, Src>) -> Option<Point2D<f32, Dst>> {
        match *self {
            FastTransform::Offset(..) => self.transform_point2d(point),
            FastTransform::Transform { ref transform, .. } => {
                // Find a value for z that will transform to 0.

                // The transformed value of z is computed as:
                // z' = point.x * self.m13 + point.y * self.m23 + z * self.m33 + self.m43

                // Solving for z when z' = 0 gives us:
                let z = -(point.x * transform.m13 + point.y * transform.m23 + transform.m43)
                    / transform.m33;

                transform
                    .transform_point3d(point3(point.x, point.y, z))
                    .map(|p3| point2(p3.x, p3.y))
            }
        }
    }

    #[inline(always)]
    pub fn inverse(&self) -> Option<FastTransform<Dst, Src>> {
        match *self {
            FastTransform::Offset(offset) => {
                Some(FastTransform::Offset(Vector2D::new(-offset.x, -offset.y)))
            }
            FastTransform::Transform {
                transform,
                inverse: Some(inverse),
                is_2d,
            } => Some(FastTransform::Transform {
                transform: inverse,
                inverse: Some(transform),
                is_2d,
            }),
            FastTransform::Transform { inverse: None, .. } => None,
        }
    }
}

impl<Src, Dst> From<Transform3D<f32, Src, Dst>> for FastTransform<Src, Dst> {
    fn from(transform: Transform3D<f32, Src, Dst>) -> Self {
        FastTransform::with_transform(transform)
    }
}

impl<Src, Dst> From<Vector2D<f32, Src>> for FastTransform<Src, Dst> {
    fn from(vector: Vector2D<f32, Src>) -> Self {
        FastTransform::with_vector(vector)
    }
}

pub type LayoutFastTransform = FastTransform<LayoutPixel, LayoutPixel>;
pub type LayoutToWorldFastTransform = FastTransform<LayoutPixel, WorldPixel>;

pub fn project_rect<F, T>(
    transform: &Transform3D<f32, F, T>,
    rect: &Box2D<f32, F>,
    bounds: &Box2D<f32, T>,
) -> Option<Box2D<f32, T>>
where
    F: fmt::Debug,
{
    let homogens = [
        transform.transform_point2d_homogeneous(rect.top_left()),
        transform.transform_point2d_homogeneous(rect.top_right()),
        transform.transform_point2d_homogeneous(rect.bottom_left()),
        transform.transform_point2d_homogeneous(rect.bottom_right()),
    ];

    // Note: we only do the full frustum collision when the polygon approaches the camera plane.
    // Otherwise, it will be clamped to the screen bounds anyway.
    if homogens.iter().any(|h| h.w <= 0.0 || h.w.is_nan()) {
        let mut clipper = Clipper::new();
        let polygon = Polygon::from_rect(rect.to_rect().cast().cast_unit(), 1);

        let planes = match Clipper::<usize>::frustum_planes(
            &transform.cast_unit().cast(),
            Some(bounds.to_rect().cast_unit().to_f64()),
        ) {
            Ok(planes) => planes,
            Err(..) => return None,
        };

        for plane in planes {
            clipper.add(plane);
        }

        let results = clipper.clip(polygon);
        if results.is_empty() {
            return None;
        }

        Some(Box2D::from_points(
            results
                .into_iter()
                // filter out parts behind the view plane
                .flat_map(|poly| &poly.points)
                .map(|p| {
                    let mut homo =
                        transform.transform_point2d_homogeneous(p.to_2d().to_f32().cast_unit());
                    homo.w = homo.w.max(0.00000001); // avoid infinite values
                    homo.to_point2d().unwrap()
                }),
        ))
    } else {
        // we just checked for all the points to be in positive hemisphere, so `unwrap` is valid
        Some(Box2D::from_points(&[
            homogens[0].to_point2d().unwrap(),
            homogens[1].to_point2d().unwrap(),
            homogens[2].to_point2d().unwrap(),
            homogens[3].to_point2d().unwrap(),
        ]))
    }
}

/// Run the first callback over all elements in the array. If the callback returns true,
/// the element is removed from the array and moved to a second callback.
///
/// This is a simple implementation waiting for Vec::drain_filter to be stable.
/// When that happens, code like:
///
/// let filter = |op| {
///     match *op {
///         Enum::Foo | Enum::Bar => true,
///         Enum::Baz => false,
///     }
/// };
/// drain_filter(
///     &mut ops,
///     filter,
///     |op| {
///         match op {
///             Enum::Foo => { foo(); }
///             Enum::Bar => { bar(); }
///             Enum::Baz => { unreachable!(); }
///         }
///     },
/// );
///
/// Can be rewritten as:
///
/// let filter = |op| {
///     match *op {
///         Enum::Foo | Enum::Bar => true,
///         Enum::Baz => false,
///     }
/// };
/// for op in ops.drain_filter(filter) {
///     match op {
///         Enum::Foo => { foo(); }
///         Enum::Bar => { bar(); }
///         Enum::Baz => { unreachable!(); }
///     }
/// }
///
/// See https://doc.rust-lang.org/std/vec/struct.Vec.html#method.drain_filter
pub fn drain_filter<T, Filter, Action>(vec: &mut Vec<T>, mut filter: Filter, mut action: Action)
where
    Filter: FnMut(&mut T) -> bool,
    Action: FnMut(T),
{
    let mut i = 0;
    while i != vec.len() {
        if filter(&mut vec[i]) {
            action(vec.remove(i));
        } else {
            i += 1;
        }
    }
}

#[derive(Debug)]
pub struct Recycler {
    pub num_allocations: usize,
}

impl Recycler {
    /// Maximum extra capacity that a recycled vector is allowed to have. If the actual capacity
    /// is larger, we re-allocate the vector storage with lower capacity.
    const MAX_EXTRA_CAPACITY_PERCENT: usize = 200;
    /// Minimum extra capacity to keep when re-allocating the vector storage.
    const MIN_EXTRA_CAPACITY_PERCENT: usize = 20;
    /// Minimum sensible vector length to consider for re-allocation.
    const MIN_VECTOR_LENGTH: usize = 16;

    pub fn new() -> Self {
        Recycler { num_allocations: 0 }
    }

    /// Clear a vector for re-use, while retaining the backing memory buffer. May shrink the buffer
    /// if it's currently much larger than was actually used.
    pub fn recycle_vec<T>(&mut self, vec: &mut Vec<T>) {
        let extra_capacity =
            (vec.capacity() - vec.len()) * 100 / vec.len().max(Self::MIN_VECTOR_LENGTH);

        if extra_capacity > Self::MAX_EXTRA_CAPACITY_PERCENT {
            // Reduce capacity of the buffer if it is a lot larger than it needs to be. This prevents
            // a frame with exceptionally large allocations to cause subsequent frames to retain
            // more memory than they need.
            //TODO: use `shrink_to` when it's stable
            *vec =
                Vec::with_capacity(vec.len() + vec.len() * Self::MIN_EXTRA_CAPACITY_PERCENT / 100);
            self.num_allocations += 1;
        } else {
            vec.clear();
        }
    }
}

/// Record the size of a data structure to preallocate a similar size
/// at the next frame and avoid growing it too many time.
#[derive(Copy, Clone, Debug)]
pub struct Preallocator {
    size: usize,
}

impl Preallocator {
    pub fn new(initial_size: usize) -> Self {
        Preallocator { size: initial_size }
    }

    /// Record the size of a vector to preallocate it the next frame.
    pub fn record_vec<T>(&mut self, vec: &Vec<T>) {
        let len = vec.len();
        if len > self.size {
            self.size = len;
        } else {
            self.size = (self.size + len) / 2;
        }
    }

    /// The size that we'll preallocate the vector with.
    pub fn preallocation_size(&self) -> usize {
        // Round up to multiple of 16 to avoid small tiny
        // variations causing reallocations.
        (self.size + 15) & !15
    }

    /// Preallocate vector storage.
    ///
    /// The preallocated amount depends on the length recorded in the last
    /// record_vec call.
    pub fn preallocate_vec<T>(&self, vec: &mut Vec<T>) {
        let len = vec.len();
        let cap = self.preallocation_size();
        if len < cap {
            vec.reserve(cap - len);
        }
    }
}

impl Default for Preallocator {
    fn default() -> Self {
        Self::new(0)
    }
}

/// Arc wrapper to support measurement via MallocSizeOf.
///
/// Memory reporting for Arcs is tricky because of the risk of double-counting.
/// One way to measure them is to keep a table of pointers that have already been
/// traversed. The other way is to use knowledge of the program structure to
/// identify which Arc instances should be measured and which should be skipped to
/// avoid double-counting.
///
/// This struct implements the second approach. It identifies the "main" pointer
/// to the Arc-ed resource, and measures the buffer as if it were an owned pointer.
/// The programmer should ensure that there is at most one PrimaryArc for a given
/// underlying ArcInner.
#[cfg_attr(feature = "capture", derive(Serialize))]
#[cfg_attr(feature = "replay", derive(Deserialize))]
#[derive(Clone, Debug, Hash, PartialEq, Eq)]
pub struct PrimaryArc<T>(pub Arc<T>);

impl<T> ::std::ops::Deref for PrimaryArc<T> {
    type Target = Arc<T>;

    #[inline]
    fn deref(&self) -> &Arc<T> {
        &self.0
    }
}

impl<T> MallocShallowSizeOf for PrimaryArc<T> {
    fn shallow_size_of(&self, ops: &mut MallocSizeOfOps) -> usize {
        unsafe {
            // This is a bit sketchy, but std::sync::Arc doesn't expose the
            // base pointer.
            let raw_arc_ptr: *const Arc<T> = &self.0;
            let raw_ptr_ptr: *const *const c_void = raw_arc_ptr as _;
            let raw_ptr = *raw_ptr_ptr;
            (ops.size_of_op)(raw_ptr)
        }
    }
}

impl<T: MallocSizeOf> MallocSizeOf for PrimaryArc<T> {
    fn size_of(&self, ops: &mut MallocSizeOfOps) -> usize {
        self.shallow_size_of(ops) + (**self).size_of(ops)
    }
}

/// Computes the scale factors of this matrix; that is,
/// the amounts each basis vector is scaled by.
///
/// This code comes from gecko gfx/2d/Matrix.h with the following
/// modifications:
///
/// * Removed `xMajor` parameter.
/// * All arithmetics is done with double precision.
pub fn scale_factors<Src, Dst>(mat: &Transform3D<f32, Src, Dst>) -> (f32, f32) {
    let m11 = mat.m11 as f64;
    let m12 = mat.m12 as f64;
    // Determinant is just of the 2D component.
    let det = m11 * mat.m22 as f64 - m12 * mat.m21 as f64;
    if det == 0.0 {
        return (0.0, 0.0);
    }

    // ignore mirroring
    let det = det.abs();

    let major = (m11 * m11 + m12 * m12).sqrt();
    let minor = if major != 0.0 { det / major } else { 0.0 };

    (major as f32, minor as f32)
}

#[test]
fn scale_factors_large() {
    // https://bugzilla.mozilla.org/show_bug.cgi?id=1748499
    let mat = Transform3D::<f32, (), ()>::new(
        1.6534229920333123e27,
        3.673100922561787e27,
        0.0,
        0.0,
        -3.673100922561787e27,
        1.6534229920333123e27,
        0.0,
        0.0,
        0.0,
        0.0,
        1.0,
        0.0,
        -828140552192.0,
        -1771307401216.0,
        0.0,
        1.0,
    );
    let (major, minor) = scale_factors(&mat);
    assert!(major.is_normal() && minor.is_normal());
}

/// Clamp scaling factor to a power of two.
///
/// This code comes from gecko gfx/thebes/gfxUtils.cpp with the following
/// modification:
///
/// * logs are taken in base 2 instead of base e.
pub fn clamp_to_scale_factor(val: f32, round_down: bool) -> f32 {
    // Arbitary scale factor limitation. We can increase this
    // for better scaling performance at the cost of worse
    // quality.
    const SCALE_RESOLUTION: f32 = 2.0;

    // Negative scaling is just a flip and irrelevant to
    // our resolution calculation.
    let val = val.abs();

    let (val, inverse) = if val < 1.0 {
        (1.0 / val, true)
    } else {
        (val, false)
    };

    let power = val.log2() / SCALE_RESOLUTION.log2();

    // If power is within 1e-5 of an integer, round to nearest to
    // prevent floating point errors, otherwise round up to the
    // next integer value.
    let power = if (power - power.round()).abs() < 1e-5 {
        power.round()
    } else if inverse != round_down {
        // Use floor when we are either inverted or rounding down, but
        // not both.
        power.floor()
    } else {
        // Otherwise, ceil when we are not inverted and not rounding
        // down, or we are inverted and rounding down.
        power.ceil()
    };

    let scale = SCALE_RESOLUTION.powf(power);

    if inverse {
        1.0 / scale
    } else {
        scale
    }
}

/// Rounds a value up to the nearest multiple of mul
pub fn round_up_to_multiple(val: usize, mul: NonZeroUsize) -> usize {
    match val % mul.get() {
        0 => val,
        rem => val - rem + mul.get(),
    }
}

#[macro_export]
macro_rules! c_str {
    ($lit:expr) => {
        unsafe {
            std::ffi::CStr::from_ptr(concat!($lit, "\0").as_ptr() as *const std::os::raw::c_char)
        }
    };
}

/// This is inspired by the `weak-table` crate.
/// It holds a Vec of weak pointers that are garbage collected as the Vec
pub struct WeakTable {
    inner: Vec<std::sync::Weak<Vec<u8>>>,
}

impl WeakTable {
    pub fn new() -> WeakTable {
        WeakTable { inner: Vec::new() }
    }
    pub fn insert(&mut self, x: std::sync::Weak<Vec<u8>>) {
        if self.inner.len() == self.inner.capacity() {
            self.remove_expired();

            // We want to make sure that we change capacity()
            // even if remove_expired() removes some entries
            // so that we don't repeatedly hit remove_expired()
            if self.inner.len() * 3 < self.inner.capacity() {
                // We use a different multiple for shrinking then
                // expanding so that we we don't accidentally
                // oscilate.
                self.inner.shrink_to_fit();
            } else {
                // Otherwise double our size
                self.inner.reserve(self.inner.len())
            }
        }
        self.inner.push(x);
    }

    fn remove_expired(&mut self) {
        self.inner.retain(|x| x.strong_count() > 0)
    }

    pub fn iter(&self) -> impl Iterator<Item = Arc<Vec<u8>>> + '_ {
        self.inner.iter().filter_map(|x| x.upgrade())
    }
}

#[test]
fn weak_table() {
    let mut tbl = WeakTable::new();
    let mut things = Vec::new();
    let target_count = 50;
    for _ in 0..target_count {
        things.push(Arc::new(vec![4]));
    }
    for i in &things {
        tbl.insert(Arc::downgrade(i))
    }
    assert_eq!(tbl.inner.len(), target_count);
    drop(things);
    assert_eq!(tbl.iter().count(), 0);

    // make sure that we shrink the table if it gets too big
    // by adding a bunch of dead items
    for _ in 0..target_count * 2 {
        tbl.insert(Arc::downgrade(&Arc::new(vec![5])))
    }
    assert!(tbl.inner.capacity() <= 4);
}

pub fn precise_time_ns() -> u64 {
    std::time::SystemTime::UNIX_EPOCH
        .elapsed()
        .unwrap()
        .as_nanos() as u64
}<|MERGE_RESOLUTION|>--- conflicted
+++ resolved
@@ -569,22 +569,6 @@
     }
 }
 
-<<<<<<< HEAD
-pub trait VectorHelpers<U>
-where
-    Self: Sized,
-{
-    fn snap(&self) -> Self;
-}
-
-impl<U> VectorHelpers<U> for Vector2D<f32, U> {
-    fn snap(&self) -> Self {
-        Vector2D::new((self.x + 0.5).floor(), (self.y + 0.5).floor())
-    }
-}
-
-=======
->>>>>>> c094a2af
 pub fn lerp(a: f32, b: f32, t: f32) -> f32 {
     (b - a) * t + a
 }
