/* This Source Code Form is subject to the terms of the Mozilla Public
 * License, v. 2.0. If a copy of the MPL was not distributed with this
 * file, You can obtain one at http://mozilla.org/MPL/2.0/. */

<<<<<<< HEAD
use api::{ApiMsg, DocumentMsg};
use bincode::{serialize};
=======
use api::{ApiMsg, FrameMsg};
use bincode::{serialize, Infinite};
>>>>>>> af9b0c08
use byteorder::{LittleEndian, WriteBytesExt};
use std::any::TypeId;
use std::fmt::Debug;
use std::fs::File;
use std::io::Write;
use std::mem;
use std::path::PathBuf;

pub static WEBRENDER_RECORDING_HEADER: u64 = 0xbeefbeefbeefbe01u64;

pub trait ApiRecordingReceiver: Send + Debug {
    fn write_msg(&mut self, frame: u32, msg: &ApiMsg);
    fn write_payload(&mut self, frame: u32, data: &[u8]);
}

#[derive(Debug)]
pub struct BinaryRecorder {
    file: File,
}

impl BinaryRecorder {
    pub fn new(dest: &PathBuf) -> BinaryRecorder {
        let mut file = File::create(dest).unwrap();

        // write the header
        let apimsg_type_id = unsafe {
            assert!(mem::size_of::<TypeId>() == mem::size_of::<u64>());
            mem::transmute::<TypeId, u64>(TypeId::of::<ApiMsg>())
        };
        file.write_u64::<LittleEndian>(WEBRENDER_RECORDING_HEADER)
            .ok();
        file.write_u64::<LittleEndian>(apimsg_type_id).ok();

        BinaryRecorder { file }
    }

    fn write_length_and_data(&mut self, data: &[u8]) {
        self.file.write_u32::<LittleEndian>(data.len() as u32).ok();
        self.file.write(data).ok();
    }
}

impl ApiRecordingReceiver for BinaryRecorder {
    fn write_msg(&mut self, _: u32, msg: &ApiMsg) {
        if should_record_msg(msg) {
            let buf = serialize(msg).unwrap();
            self.write_length_and_data(&buf);
        }
    }

    fn write_payload(&mut self, _: u32, data: &[u8]) {
        // signal payload with a 0 length
        self.file.write_u32::<LittleEndian>(0).ok();
        self.write_length_and_data(data);
    }
}

pub fn should_record_msg(msg: &ApiMsg) -> bool {
    match *msg {
        ApiMsg::UpdateResources(..) |
        ApiMsg::AddDocument { .. } |
        ApiMsg::DeleteDocument(..) => true,
        ApiMsg::UpdateDocument(_, ref msgs) => {
            for msg in &msgs.frame_ops {
                match *msg {
                    FrameMsg::GetScrollNodeState(..) |
                    FrameMsg::HitTest(..) => {}
                    _ => { return true; }
                }
            }

            false
        }
        _ => false,
    }
}<|MERGE_RESOLUTION|>--- conflicted
+++ resolved
@@ -2,13 +2,8 @@
  * License, v. 2.0. If a copy of the MPL was not distributed with this
  * file, You can obtain one at http://mozilla.org/MPL/2.0/. */
 
-<<<<<<< HEAD
-use api::{ApiMsg, DocumentMsg};
-use bincode::{serialize};
-=======
 use api::{ApiMsg, FrameMsg};
-use bincode::{serialize, Infinite};
->>>>>>> af9b0c08
+use bincode::serialize;
 use byteorder::{LittleEndian, WriteBytesExt};
 use std::any::TypeId;
 use std::fmt::Debug;
