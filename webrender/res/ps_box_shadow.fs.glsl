--- conflicted
+++ resolved
@@ -16,9 +16,5 @@
     uv = mix(vCacheUvRectCoords.xy, vCacheUvRectCoords.zw, uv);
 
     // Modulate the box shadow by the color.
-<<<<<<< HEAD
-    oFragColor = dither(vColor * texture(sCache, vec3(uv, vUv.z)));
-=======
-    oFragColor = vColor * texture(sCacheRGBA8, vec3(uv, vUv.z));
->>>>>>> 6759a0bb
+    oFragColor = dither(vColor * texture(sCacheRGBA8, vec3(uv, vUv.z)));
 }