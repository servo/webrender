--- conflicted
+++ resolved
@@ -20,12 +20,8 @@
 mod boilerplate;
 
 use boilerplate::{Example, HandyDandyRectBuilder};
-<<<<<<< HEAD
-use euclid::Radians;
+use euclid::Angle;
 use euclid::vec2;
-=======
-use euclid::Angle;
->>>>>>> e558d41b
 use webrender::api::*;
 
 struct App {
@@ -239,7 +235,6 @@
                 let mut rng = rand::thread_rng();
 
                 self.opacity += delta_opacity;
-<<<<<<< HEAD
                 self.opacity = f32::min(self.opacity, 1.);
                 self.opacity = f32::max(self.opacity, 0.);
 
@@ -249,15 +244,11 @@
                 let post_transform = LayoutTransform::create_translation(-origin_x, -origin_y, -0.0);
                 let new_transform = pre_transform.pre_mul(
                     &LayoutTransform::identity()
-                    .pre_rotate(0., 0., 1., Radians::new(angle))
+                    .pre_rotate(0., 0., 1., Angle::radians(angle))
                 ).pre_mul(&post_transform);
 
                 self.transform =
                     self.transform.pre_mul(&new_transform)
-=======
-                let new_transform = self.transform
-                    .pre_rotate(0.0, 0.0, 1.0, Angle::radians(angle))
->>>>>>> e558d41b
                     .post_translate(LayoutVector3D::new(offset_x, offset_y, 0.0));
 
                 api.generate_frame(
