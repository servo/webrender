/* This Source Code Form is subject to the terms of the Mozilla Public
 * License, v. 2.0. If a copy of the MPL was not distributed with this
 * file, You can obtain one at http://mozilla.org/MPL/2.0/. */

extern crate env_logger;
extern crate euclid;

use gleam::gl;
use glutin;
use std::env;
use std::path::PathBuf;
use webrender;
use webrender::api::*;

struct Notifier {
    window_proxy: glutin::WindowProxy,
}

impl Notifier {
    fn new(window_proxy: glutin::WindowProxy) -> Notifier {
        Notifier { window_proxy }
    }
}

impl RenderNotifier for Notifier {
    fn clone(&self) -> Box<RenderNotifier> {
        Box::new(Notifier {
            window_proxy: self.window_proxy.clone(),
        })
    }

    fn wake_up(&self) {
        #[cfg(not(target_os = "android"))]
        self.window_proxy.wakeup_event_loop();
    }

    fn new_document_ready(&self, _: DocumentId, _scrolled: bool, _composite_needed: bool) {
        self.wake_up();
    }
}

pub trait HandyDandyRectBuilder {
    fn to(&self, x2: i32, y2: i32) -> LayoutRect;
    fn by(&self, w: i32, h: i32) -> LayoutRect;
}
// Allows doing `(x, y).to(x2, y2)` or `(x, y).by(width, height)` with i32
// values to build a f32 LayoutRect
impl HandyDandyRectBuilder for (i32, i32) {
    fn to(&self, x2: i32, y2: i32) -> LayoutRect {
        LayoutRect::new(
            LayoutPoint::new(self.0 as f32, self.1 as f32),
            LayoutSize::new((x2 - self.0) as f32, (y2 - self.1) as f32),
        )
    }

    fn by(&self, w: i32, h: i32) -> LayoutRect {
        LayoutRect::new(
            LayoutPoint::new(self.0 as f32, self.1 as f32),
            LayoutSize::new(w as f32, h as f32),
        )
    }
}

pub trait Example {
    const TITLE: &'static str = "WebRender Sample App";
    const PRECACHE_SHADERS: bool = false;
    fn render(
        &mut self,
        api: &RenderApi,
        builder: &mut DisplayListBuilder,
        resources: &mut ResourceUpdates,
        framebuffer_size: DeviceUintSize,
        pipeline_id: PipelineId,
        document_id: DocumentId,
    );
    fn on_event(&mut self, glutin::Event, &RenderApi, DocumentId) -> bool {
        false
    }
    fn get_image_handlers(
        &mut self,
        _gl: &gl::Gl,
    ) -> (Option<Box<webrender::ExternalImageHandler>>,
          Option<Box<webrender::OutputImageHandler>>) {
        (None, None)
    }
    fn draw_custom(&self, _gl: &gl::Gl) {
    }
}

pub fn main_wrapper<E: Example>(
    example: &mut E,
    options: Option<webrender::RendererOptions>,
) {
    env_logger::init().unwrap();

    let args: Vec<String> = env::args().collect();
    let res_path = if args.len() > 1 {
        Some(PathBuf::from(&args[1]))
    } else {
        None
    };

    let window = glutin::WindowBuilder::new()
        .with_title(E::TITLE)
        .with_multitouch()
        .with_gl(glutin::GlRequest::GlThenGles {
            opengl_version: (3, 2),
            opengles_version: (3, 0),
        })
        .build()
        .unwrap();

    unsafe {
        window.make_current().ok();
    }

    let gl = match window.get_api() {
        glutin::Api::OpenGl => unsafe {
            gl::GlFns::load_with(|symbol| window.get_proc_address(symbol) as *const _)
        },
        glutin::Api::OpenGlEs => unsafe {
            gl::GlesFns::load_with(|symbol| window.get_proc_address(symbol) as *const _)
        },
        glutin::Api::WebGl => unimplemented!(),
    };

    println!("OpenGL version {}", gl.get_string(gl::VERSION));
    println!("Shader resource path: {:?}", res_path);
    let device_pixel_ratio = window.hidpi_factor();
    println!("Device pixel ratio: {}", device_pixel_ratio);

    println!("Loading shaders...");
    let opts = webrender::RendererOptions {
        resource_override_path: res_path,
        debug: true,
        precache_shaders: E::PRECACHE_SHADERS,
        device_pixel_ratio,
        clear_color: Some(ColorF::new(0.3, 0.0, 0.0, 1.0)),
        ..options.unwrap_or(webrender::RendererOptions::default())
    };

    let mut framebuffer_size = {
        let (width, height) = window.get_inner_size_pixels().unwrap();
        DeviceUintSize::new(width, height)
    };
    let notifier = Box::new(Notifier::new(window.create_window_proxy()));
    let (mut renderer, sender) = webrender::Renderer::new(gl.clone(), notifier, opts).unwrap();
    let api = sender.create_api();
    let document_id = api.add_document(framebuffer_size, 0);

    let (external, output) = example.get_image_handlers(&*gl);

    if let Some(output_image_handler) = output {
        renderer.set_output_image_handler(output_image_handler);
    }

    if let Some(external_image_handler) = external {
        renderer.set_external_image_handler(external_image_handler);
    }

    let mut epoch = Epoch(0);
    let pipeline_id = PipelineId(0, 0);
<<<<<<< HEAD
    let mut layout_size = framebuffer_size.to_f32() / euclid::ScaleFactor::new(device_pixel_ratio);
=======
    let layout_size = framebuffer_size.to_f32() / euclid::TypedScale::new(device_pixel_ratio);
>>>>>>> e558d41b
    let mut builder = DisplayListBuilder::new(pipeline_id, layout_size);
    let mut resources = ResourceUpdates::new();
    let mut rebuilding = false;

    example.render(
        &api,
        &mut builder,
        &mut resources,
        framebuffer_size,
        pipeline_id,
        document_id,
    );
    api.set_display_list(
        document_id,
        epoch,
        None,
        layout_size,
        builder.finalize(),
        true,
        resources,
    );
    api.set_root_pipeline(document_id, pipeline_id);
    api.generate_frame(document_id, None);

    println!("Entering event loop");
    'outer: for event in window.wait_events() {
        let mut events = Vec::new();
        events.push(event);
        events.extend(window.poll_events());

        for event in events {
            match event {
                glutin::Event::Closed |
                glutin::Event::KeyboardInput(_, _, Some(glutin::VirtualKeyCode::Escape)) => break 'outer,

                glutin::Event::KeyboardInput(
                    glutin::ElementState::Pressed,
                    _,
                    Some(glutin::VirtualKeyCode::P),
                ) => {
                    renderer.toggle_debug_flags(webrender::DebugFlags::PROFILER_DBG);
                }
                glutin::Event::KeyboardInput(
                    glutin::ElementState::Pressed,
                    _,
                    Some(glutin::VirtualKeyCode::O),
                ) => {
                    renderer.toggle_debug_flags(webrender::DebugFlags::RENDER_TARGET_DBG);
                }
                glutin::Event::KeyboardInput(
                    glutin::ElementState::Pressed,
                    _,
                    Some(glutin::VirtualKeyCode::I),
                ) => {
                    renderer.toggle_debug_flags(webrender::DebugFlags::TEXTURE_CACHE_DBG);
                }
                glutin::Event::KeyboardInput(
                    glutin::ElementState::Pressed,
                    _,
                    Some(glutin::VirtualKeyCode::B),
                ) => {
                    renderer.toggle_debug_flags(webrender::DebugFlags::ALPHA_PRIM_DBG);
                }
                glutin::Event::KeyboardInput(
                    glutin::ElementState::Pressed,
                    _,
                    Some(glutin::VirtualKeyCode::Q),
                ) => {
                    renderer.toggle_debug_flags(webrender::DebugFlags::GPU_TIME_QUERIES
                        | webrender::DebugFlags::GPU_SAMPLE_QUERIES);
                }
                glutin::Event::KeyboardInput(
                    glutin::ElementState::Pressed,
                    _,
                    Some(glutin::VirtualKeyCode::Key1),
                ) => {
                    api.set_window_parameters(
                        document_id,
                        framebuffer_size,
                        DeviceUintRect::new(DeviceUintPoint::zero(), framebuffer_size),
                        1.0
                    );
                }
                glutin::Event::KeyboardInput(
                    glutin::ElementState::Pressed,
                    _,
                    Some(glutin::VirtualKeyCode::Key2),
                ) => {
                    api.set_window_parameters(
                        document_id,
                        framebuffer_size,
                        DeviceUintRect::new(DeviceUintPoint::zero(), framebuffer_size),
                        2.0
                    );
                }
                glutin::Event::KeyboardInput(
                    glutin::ElementState::Pressed,
                    _,
                    Some(glutin::VirtualKeyCode::M),
                ) => {
                    api.notify_memory_pressure();
                }
                glutin::Event::Resized(width, height) => {
                    rebuilding = true;
                    framebuffer_size = {
                        DeviceUintSize::new(width, height)
                    };
                    layout_size = framebuffer_size.to_f32() / euclid::ScaleFactor::new(device_pixel_ratio);
                    api.set_window_parameters(
                        document_id,
                        framebuffer_size,
                        DeviceUintRect::new(DeviceUintPoint::zero(), framebuffer_size),
                        device_pixel_ratio
                    );
                }
                _ => if example.on_event(event, &api, document_id) {
                    rebuilding = true;
                },
            }
        }

        if rebuilding {
            epoch = Epoch(epoch.0 + 1);
            let mut builder = DisplayListBuilder::new(pipeline_id, layout_size);
            let mut resources = ResourceUpdates::new();

            example.render(
                &api,
                &mut builder,
                &mut resources,
                framebuffer_size,
                pipeline_id,
                document_id,
            );                 
            api.set_display_list(
                document_id,
                epoch,
                None,
                layout_size,
                builder.finalize(),
                true,
                resources,
            );    
            api.generate_frame(document_id, None);    
            rebuilding = false;
        }

        renderer.update();
        renderer.render(framebuffer_size).unwrap();
        example.draw_custom(&*gl);
        window.swap_buffers().ok();
    }

    renderer.deinit();
}<|MERGE_RESOLUTION|>--- conflicted
+++ resolved
@@ -160,11 +160,7 @@
 
     let mut epoch = Epoch(0);
     let pipeline_id = PipelineId(0, 0);
-<<<<<<< HEAD
-    let mut layout_size = framebuffer_size.to_f32() / euclid::ScaleFactor::new(device_pixel_ratio);
-=======
-    let layout_size = framebuffer_size.to_f32() / euclid::TypedScale::new(device_pixel_ratio);
->>>>>>> e558d41b
+    let mut layout_size = framebuffer_size.to_f32() / euclid::TypedScale::new(device_pixel_ratio);
     let mut builder = DisplayListBuilder::new(pipeline_id, layout_size);
     let mut resources = ResourceUpdates::new();
     let mut rebuilding = false;
@@ -272,7 +268,7 @@
                     framebuffer_size = {
                         DeviceUintSize::new(width, height)
                     };
-                    layout_size = framebuffer_size.to_f32() / euclid::ScaleFactor::new(device_pixel_ratio);
+                    layout_size = framebuffer_size.to_f32() / euclid::TypedScale::new(device_pixel_ratio);
                     api.set_window_parameters(
                         document_id,
                         framebuffer_size,
