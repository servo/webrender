[configs]
skip-check-length = false
skip-check-licenses = false
check-alphabetical-order = false

[ignore]
# Ignored packages with duplicated versions
packages = [
    "crossbeam-utils",
    "gl_generator",
    "khronos_api",
    "lazy_static",
<<<<<<< HEAD
    "parking_lot",
    "parking_lot_core",
=======
    "nix",
    "percent-encoding",
>>>>>>> 696f47a8
    "rand",
    "rand_core",
    "winapi",
    "core-graphics",
    "core-text",
    "xml-rs",
    "yaml-rust",
]

# Files that are ignored for all tidy and lint checks.
files = [
    "./wrench/src/egl.rs",  # Copied from glutin
    "./ci-scripts/wrupdater/converter.py",  # servo-tidy doesn't like python3
    "./ci-scripts/wrupdater/read-json.py",  # servo-tidy doesn't like python3
]

# Many directories are currently ignored while we tidy things up
# gradually.
directories = [
   # Generated and upstream code combined with our own. Could use cleanup
  "./target",
  "./webrender/src",
]<|MERGE_RESOLUTION|>--- conflicted
+++ resolved
@@ -10,13 +10,7 @@
     "gl_generator",
     "khronos_api",
     "lazy_static",
-<<<<<<< HEAD
-    "parking_lot",
-    "parking_lot_core",
-=======
-    "nix",
     "percent-encoding",
->>>>>>> 696f47a8
     "rand",
     "rand_core",
     "winapi",
