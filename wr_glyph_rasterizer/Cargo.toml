[package]
name = "zng-wr-glyph-rasterizer"
version = "0.2.0"
authors = ["The Mozilla Project Developers"]
description = "A glyph rasterizer for WebRender"
license = "MPL-2.0"
edition = "2018"
repository = "https://github.com/zng-ui/zng-webrender"
readme = "../FORK.md"

[features]
default = ["static_freetype"]
dynamic_freetype = []
static_freetype = ["freetype/freetype-sys"]
capture = ["api/serialize", "dep:serde", "smallvec/serde"]
replay = ["api/deserialize", "dep:serde", "smallvec/serde"]

[dependencies]
api = { version = "0.63.0", path = "../webrender_api", package = "zng-webrender-api" }
euclid = { version = "0.22.0", features = ["serde"] }
malloc_size_of = { version = "0.0.3", path = "../wr_malloc_size_of", package = "zng-wr-malloc-size-of" }
malloc_size_of_derive = "0.1"
rayon = "1.10"
smallvec = "1.13"
tracy-rs = "0.1.2"
log = "0.4"
lazy_static = "1.4"
fxhash = "0.2.1"
<<<<<<< HEAD
=======
glean = { workspace = true, optional = true }
firefox-on-glean = { version = "0.1.0", optional = true }
>>>>>>> bd7704a7
serde = { optional = true, version = "1.0", features = ["serde_derive"] }

[dev-dependencies]
env_logger = { version = "0.10", default-features = false }
euclid = "0.22"
gleam = "0.15"
glutin = "0.28"
rayon = "1"
winit = "0.26"

[target.'cfg(any(target_os = "android", all(unix, not(any(target_os = "macos", target_os = "ios")))))'.dependencies]
freetype = { version = "0.7", default-features = false }
libc = "0.2"

[target.'cfg(target_os = "windows")'.dependencies]
dwrote = "0.11"

[target.'cfg(any(target_os = "macos", target_os = "ios"))'.dependencies]
core-foundation = "0.9.2"
core-graphics = "0.23"
core-text = { version = "20.1", default-features = false }
objc = "0.2"<|MERGE_RESOLUTION|>--- conflicted
+++ resolved
@@ -26,11 +26,6 @@
 log = "0.4"
 lazy_static = "1.4"
 fxhash = "0.2.1"
-<<<<<<< HEAD
-=======
-glean = { workspace = true, optional = true }
-firefox-on-glean = { version = "0.1.0", optional = true }
->>>>>>> bd7704a7
 serde = { optional = true, version = "1.0", features = ["serde_derive"] }
 
 [dev-dependencies]
